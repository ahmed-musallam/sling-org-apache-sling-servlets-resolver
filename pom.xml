--- conflicted
+++ resolved
@@ -51,36 +51,6 @@
     <build>
         <plugins>
             <plugin>
-<<<<<<< HEAD
-                <groupId>org.apache.felix</groupId>
-                <artifactId>maven-bundle-plugin</artifactId>
-                <version>4.2.0</version>
-                <extensions>true</extensions>
-                <configuration>
-                    <instructions>
-                        <Private-Package>
-                            org.apache.sling.servlets.resolver.*
-                        </Private-Package>
-                        <Import-Package>
-                            !org.apache.sling.engine.impl.*,
-                            *
-                        </Import-Package>
-                        <Embed-Dependency>
-                            org.apache.sling.engine;inline="org/apache/sling/engine/impl/request/SlingRequestPathInfo*",
-                        </Embed-Dependency>
-                        <Provide-Capability>
-                            osgi.extender;osgi.extender="org.apache.sling.servlets.resolver";version:Version="1.0"
-                        </Provide-Capability>
-                        <Include-Resource>
-                            <!-- for SLING-7351 -->
-                            META-INF/maven/dependencies.properties=-${project.build.outputDirectory}/META-INF/maven/dependencies.properties,{maven-resources}
-                        </Include-Resource>
-                    </instructions>
-                </configuration>
-            </plugin>
-            <plugin>
-=======
->>>>>>> c860cdb5
                 <groupId>org.apache.maven.plugins</groupId>
                 <artifactId>maven-javadoc-plugin</artifactId>
                 <configuration>
@@ -174,11 +144,7 @@
         <dependency>
             <groupId>org.apache.sling</groupId>
             <artifactId>org.apache.sling.api</artifactId>
-<<<<<<< HEAD
             <version>2.20.0</version>
-=======
-            <version>2.22.0-SNAPSHOT</version>
->>>>>>> c860cdb5
             <scope>provided</scope>
         </dependency>
         <!-- for ServiceUserMapped (SLING-4312) -->
